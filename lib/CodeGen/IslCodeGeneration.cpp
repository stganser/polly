--- conflicted
+++ resolved
@@ -53,10 +53,6 @@
 #include "isl/map.h"
 #include "isl/aff.h"
 
-#ifdef POLLY_CODE_GEN_TIME_LOGGING
-#include <iostream>
-#endif
-
 using namespace polly;
 using namespace llvm;
 
@@ -939,12 +935,6 @@
     return RTC;
   }
 
-<<<<<<< HEAD
-  bool runOnScop(Scop &S) {
-#ifdef POLLY_CODE_GEN_TIME_LOGGING
-	clock_t start = clock();
-#endif
-=======
   bool verifyGeneratedFunction(Scop &S, Function &F) {
     if (!verifyFunction(F))
       return false;
@@ -965,19 +955,12 @@
   }
 
   bool runOnScop(Scop &S) override {
->>>>>>> e9641b31
     AI = &getAnalysis<IslAstInfo>();
 
     // Check if we created an isl_ast root node, otherwise exit.
     isl_ast_node *AstRoot = AI->getAst();
-    if (!AstRoot) {
-#ifdef POLLY_CODE_GEN_TIME_LOGGING
-      clock_t end = clock();
-      double duration = ((double) end - start) / CLOCKS_PER_SEC  * 1000.0;
-      std::cerr << "Code generation took " << duration << " milliseconds.\n";
-#endif
+    if (!AstRoot)
       return false;
-    }
 
     LI = &getAnalysis<LoopInfoWrapperPass>().getLoopInfo();
     DT = &getAnalysis<DominatorTreeWrapperPass>().getDomTree();
@@ -1002,18 +985,9 @@
     Builder.SetInsertPoint(StartBlock->begin());
 
     NodeBuilder.create(AstRoot);
-<<<<<<< HEAD
-    
-#ifdef POLLY_CODE_GEN_TIME_LOGGING
-    clock_t end = clock();
-    double duration = ((double) end - start) / CLOCKS_PER_SEC  * 1000.0;
-    std::cerr << "Code generation took " << duration << " milliseconds.\n";
-#endif
-=======
 
     assert(!verifyGeneratedFunction(S, *EnteringBB->getParent()) &&
            "Verification of generated function failed");
->>>>>>> e9641b31
     return true;
   }
 
