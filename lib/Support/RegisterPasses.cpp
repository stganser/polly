//===------ RegisterPasses.cpp - Add the Polly Passes to default passes  --===//
//
//                     The LLVM Compiler Infrastructure
//
// This file is distributed under the University of Illinois Open Source
// License. See LICENSE.TXT for details.
//
//===----------------------------------------------------------------------===//
//
// This file composes the individual LLVM-IR passes provided by Polly to a
// functional polyhedral optimizer. The polyhedral optimizer is automatically
// made available to LLVM based compilers by loading the Polly shared library
// into such a compiler.
//
// The Polly optimizer is made available by executing a static constructor that
// registers the individual Polly passes in the LLVM pass manager builder. The
// passes are registered such that the default behaviour of the compiler is not
// changed, but that the flag '-polly' provided at optimization level '-O3'
// enables additional polyhedral optimizations.
//===----------------------------------------------------------------------===//

#include "polly/RegisterPasses.h"
#include "polly/Canonicalization.h"
#include "polly/CodeGen/CodeGeneration.h"
#include "polly/CodeGen/CodegenCleanup.h"
#include "polly/DependenceInfo.h"
#include "polly/LinkAllPasses.h"
#include "polly/Options.h"
#include "polly/ScopDetection.h"
#include "polly/ScopInfo.h"
#include "llvm/Analysis/CFGPrinter.h"
#include "llvm/IR/LegacyPassManager.h"
#include "llvm/Transforms/IPO.h"
#include "llvm/Transforms/IPO/PassManagerBuilder.h"
#include "llvm/Transforms/Scalar.h"
#include "llvm/Transforms/Vectorize.h"

using namespace llvm;
using namespace polly;

cl::OptionCategory PollyCategory("Polly Options",
                                 "Configure the polly loop optimizer");

static cl::opt<bool>
    PollyEnabled("polly", cl::desc("Enable the polly optimizer (only at -O3)"),
                 cl::init(false), cl::ZeroOrMore, cl::cat(PollyCategory));

static cl::opt<bool> PollyDetectOnly(
    "polly-only-scop-detection",
    cl::desc("Only run scop detection, but no other optimizations"),
    cl::init(false), cl::ZeroOrMore, cl::cat(PollyCategory));

enum PassPositionChoice {
  POSITION_EARLY,
  POSITION_AFTER_LOOPOPT,
  POSITION_BEFORE_VECTORIZER
};

enum OptimizerChoice { OPTIMIZER_NONE, OPTIMIZER_ISL };

static cl::opt<PassPositionChoice> PassPosition(
    "polly-position", cl::desc("Where to run polly in the pass pipeline"),
    cl::values(
        clEnumValN(POSITION_EARLY, "early", "Before everything"),
        clEnumValN(POSITION_AFTER_LOOPOPT, "after-loopopt",
                   "After the loop optimizer (but within the inline cycle)"),
        clEnumValN(POSITION_BEFORE_VECTORIZER, "before-vectorizer",
                   "Right before the vectorizer"),
        clEnumValEnd),
    cl::Hidden, cl::init(POSITION_EARLY), cl::ZeroOrMore,
    cl::cat(PollyCategory));

static cl::opt<OptimizerChoice> Optimizer(
    "polly-optimizer", cl::desc("Select the scheduling optimizer"),
    cl::values(clEnumValN(OPTIMIZER_NONE, "none", "No optimizer"),
               clEnumValN(OPTIMIZER_ISL, "isl", "The isl scheduling optimizer"),
               clEnumValEnd),
    cl::Hidden, cl::init(OPTIMIZER_ISL), cl::ZeroOrMore,
    cl::cat(PollyCategory));

enum CodeGenChoice { CODEGEN_ISL, CODEGEN_NONE };
static cl::opt<CodeGenChoice> CodeGenerator(
    "polly-code-generator", cl::desc("Select the code generator"),
    cl::values(clEnumValN(CODEGEN_ISL, "isl", "isl code generator"),
               clEnumValN(CODEGEN_NONE, "none", "no code generation"),
               clEnumValEnd),
    cl::Hidden, cl::init(CODEGEN_ISL), cl::ZeroOrMore, cl::cat(PollyCategory));

enum TargetChoice { TARGET_CPU, TARGET_GPU };
static cl::opt<TargetChoice>
    Target("polly-target", cl::desc("The hardware to target"),
           cl::values(clEnumValN(TARGET_CPU, "cpu", "generate CPU code"),
#ifdef GPU_CODEGEN
                      clEnumValN(TARGET_GPU, "gpu", "generate GPU code"),
#endif
                      clEnumValEnd),
           cl::init(TARGET_CPU), cl::ZeroOrMore, cl::cat(PollyCategory));

VectorizerChoice polly::PollyVectorizerChoice;
static cl::opt<polly::VectorizerChoice, true> Vectorizer(
    "polly-vectorizer", cl::desc("Select the vectorization strategy"),
    cl::values(
        clEnumValN(polly::VECTORIZER_NONE, "none", "No Vectorization"),
        clEnumValN(polly::VECTORIZER_POLLY, "polly",
                   "Polly internal vectorizer"),
        clEnumValN(polly::VECTORIZER_STRIPMINE, "stripmine",
                   "Strip-mine outer loops for the loop-vectorizer to trigger"),
        clEnumValEnd),
    cl::location(PollyVectorizerChoice), cl::init(polly::VECTORIZER_NONE),
    cl::ZeroOrMore, cl::cat(PollyCategory));

static cl::opt<bool> ImportJScop(
    "polly-import",
    cl::desc("Export the polyhedral description of the detected Scops"),
    cl::Hidden, cl::init(false), cl::ZeroOrMore, cl::cat(PollyCategory));

static cl::opt<bool> ExportJScop(
    "polly-export",
    cl::desc("Export the polyhedral description of the detected Scops"),
    cl::Hidden, cl::init(false), cl::ZeroOrMore, cl::cat(PollyCategory));

static cl::opt<bool> ExportLetsee (
  "polly-letsee",
  cl::desc("Export the polyhedral description of the detected Scops to a "
           "Letsee input file"),
  cl::Hidden, cl::init(false), cl::ZeroOrMore, cl::cat(PollyCategory)
);

static cl::opt<bool> DeadCodeElim("polly-run-dce",
                                  cl::desc("Run the dead code elimination"),
                                  cl::Hidden, cl::init(false), cl::ZeroOrMore,
                                  cl::cat(PollyCategory));

static cl::opt<bool> PollyViewer(
    "polly-show",
    cl::desc("Highlight the code regions that will be optimized in a "
             "(CFG BBs and LLVM-IR instructions)"),
    cl::init(false), cl::ZeroOrMore, cl::cat(PollyCategory));

static cl::opt<bool> PollyOnlyViewer(
    "polly-show-only",
    cl::desc("Highlight the code regions that will be optimized in "
             "a (CFG only BBs)"),
    cl::init(false), cl::cat(PollyCategory));

static cl::opt<bool>
    PollyPrinter("polly-dot", cl::desc("Enable the Polly DOT printer in -O3"),
                 cl::Hidden, cl::value_desc("Run the Polly DOT printer at -O3"),
                 cl::init(false), cl::cat(PollyCategory));

static cl::opt<bool> PollyOnlyPrinter(
    "polly-dot-only",
    cl::desc("Enable the Polly DOT printer in -O3 (no BB content)"), cl::Hidden,
    cl::value_desc("Run the Polly DOT printer at -O3 (no BB content"),
    cl::init(false), cl::cat(PollyCategory));

static cl::opt<bool>
    CFGPrinter("polly-view-cfg",
               cl::desc("Show the Polly CFG right after code generation"),
               cl::Hidden, cl::init(false), cl::cat(PollyCategory));

namespace polly {
void initializePollyPasses(PassRegistry &Registry) {
  initializeCodeGenerationPass(Registry);

#ifdef GPU_CODEGEN
  initializePPCGCodeGenerationPass(Registry);
#endif
  initializeCodePreparationPass(Registry);
  initializeDeadCodeElimPass(Registry);
  initializeDependenceInfoPass(Registry);
  initializeDependenceInfoWrapperPassPass(Registry);
  initializeJSONExporterPass(Registry);
  initializeLetseeExporterPass(Registry);
  initializeJSONImporterPass(Registry);
  initializeIslAstInfoPass(Registry);
  initializeIslScheduleOptimizerPass(Registry);
  initializePollyCanonicalizePass(Registry);
  initializeScopDetectionPass(Registry);
  initializeScopInfoRegionPassPass(Registry);
  initializeScopInfoWrapperPassPass(Registry);
  initializeCodegenCleanupPass(Registry);
}

/// @brief Register Polly passes such that they form a polyhedral optimizer.
///
/// The individual Polly passes are registered in the pass manager such that
/// they form a full polyhedral optimizer. The flow of the optimizer starts with
/// a set of preparing transformations that canonicalize the LLVM-IR such that
/// the LLVM-IR is easier for us to understand and to optimizes. On the
/// canonicalized LLVM-IR we first run the ScopDetection pass, which detects
/// static control flow regions. Those regions are then translated by the
/// ScopInfo pass into a polyhedral representation. As a next step, a scheduling
/// optimizer is run on the polyhedral representation and finally the optimized
/// polyhedral representation is code generated back to LLVM-IR.
///
/// Besides this core functionality, we optionally schedule passes that provide
/// a graphical view of the scops (Polly[Only]Viewer, Polly[Only]Printer), that
/// allow the export/import of the polyhedral representation
/// (JSCON[Exporter|Importer]) or that show the cfg after code generation.
///
/// For certain parts of the Polly optimizer, several alternatives are provided:
///
/// As scheduling optimizer we support the isl scheduling optimizer
/// (http://freecode.com/projects/isl).
/// It is also possible to run Polly with no optimizer. This mode is mainly
/// provided to analyze the run and compile time changes caused by the
/// scheduling optimizer.
///
/// Polly supports the isl internal code generator.
void registerPollyPasses(llvm::legacy::PassManagerBase &PM) {
  PM.add(polly::createScopDetectionPass());

  if (PollyDetectOnly)
    return;

  if (PollyViewer)
    PM.add(polly::createDOTViewerPass());
  if (PollyOnlyViewer)
    PM.add(polly::createDOTOnlyViewerPass());
  if (PollyPrinter)
    PM.add(polly::createDOTPrinterPass());
  if (PollyOnlyPrinter)
    PM.add(polly::createDOTOnlyPrinterPass());

  PM.add(polly::createScopInfoRegionPassPass());

  if (ImportJScop)
    PM.add(polly::createJSONImporterPass());

  if (DeadCodeElim)
    PM.add(polly::createDeadCodeElimPass());

  if (Target == TARGET_GPU) {
    // GPU generation provides its own scheduling optimization strategy.
  } else {
    switch (Optimizer) {
    case OPTIMIZER_NONE:
      break; /* Do nothing */

    case OPTIMIZER_ISL:
      PM.add(polly::createIslScheduleOptimizerPass());
      break;
    }
  }

  if (ExportJScop)
    PM.add(polly::createJSONExporterPass());

<<<<<<< HEAD
  if (ExportLetsee)
      PM.add(polly::createLetseeExporterPass());

  switch (CodeGenerator) {
  case CODEGEN_ISL:
    PM.add(polly::createCodeGenerationPass());
    break;
  case CODEGEN_NONE:
    break;
=======
  if (Target == TARGET_GPU) {
#ifdef GPU_CODEGEN
    PM.add(polly::createPPCGCodeGenerationPass());
#endif
  } else {
    switch (CodeGenerator) {
    case CODEGEN_ISL:
      PM.add(polly::createCodeGenerationPass());
      break;
    case CODEGEN_NONE:
      break;
    }
>>>>>>> 28b8d924
  }

  // FIXME: This dummy ModulePass keeps some programs from miscompiling,
  // probably some not correctly preserved analyses. It acts as a barrier to
  // force all analysis results to be recomputed.
  PM.add(createBarrierNoopPass());

  if (CFGPrinter)
    PM.add(llvm::createCFGPrinterPass());
}

static bool shouldEnablePolly() {
  if (PollyOnlyPrinter || PollyPrinter || PollyOnlyViewer || PollyViewer)
    PollyTrackFailures = true;

  if (PollyOnlyPrinter || PollyPrinter || PollyOnlyViewer || PollyViewer ||
      ExportJScop || ImportJScop)
    PollyEnabled = true;

  return PollyEnabled;
}

static void
registerPollyEarlyAsPossiblePasses(const llvm::PassManagerBuilder &Builder,
                                   llvm::legacy::PassManagerBase &PM) {
  if (!polly::shouldEnablePolly())
    return;

  if (PassPosition != POSITION_EARLY)
    return;

  registerCanonicalicationPasses(PM);
  polly::registerPollyPasses(PM);
}

static void
registerPollyLoopOptimizerEndPasses(const llvm::PassManagerBuilder &Builder,
                                    llvm::legacy::PassManagerBase &PM) {
  if (!polly::shouldEnablePolly())
    return;

  if (PassPosition != POSITION_AFTER_LOOPOPT)
    return;

  PM.add(polly::createCodePreparationPass());
  polly::registerPollyPasses(PM);
  PM.add(createCodegenCleanupPass());
}

static void
registerPollyScalarOptimizerLatePasses(const llvm::PassManagerBuilder &Builder,
                                       llvm::legacy::PassManagerBase &PM) {
  if (!polly::shouldEnablePolly())
    return;

  if (PassPosition != POSITION_BEFORE_VECTORIZER)
    return;

  PM.add(polly::createCodePreparationPass());
  polly::registerPollyPasses(PM);
  PM.add(createCodegenCleanupPass());
}

/// @brief Register Polly to be available as an optimizer
///
///
/// We can currently run Polly at three different points int the pass manager.
/// a) very early, b) after the canonicalizing loop transformations and c) right
/// before the vectorizer.
///
/// The default is currently a), to register Polly such that it runs as early as
/// possible. This has several implications:
///
///   1) We need to schedule more canonicalization passes
///
///   As nothing is run before Polly, it is necessary to run a set of preparing
///   transformations before Polly to canonicalize the LLVM-IR and to allow
///   Polly to detect and understand the code.
///
///   2) LICM and LoopIdiom pass have not yet been run
///
///   Loop invariant code motion as well as the loop idiom recognition pass make
///   it more difficult for Polly to transform code. LICM may introduce
///   additional data dependences that are hard to eliminate and the loop idiom
///   recognition pass may introduce calls to memset that we currently do not
///   understand. By running Polly early enough (meaning before these passes) we
///   avoid difficulties that may be introduced by these passes.
///
///   3) We get the full -O3 optimization sequence after Polly
///
///   The LLVM-IR that is generated by Polly has been optimized on a high level,
///   but it may be rather inefficient on the lower/scalar level. By scheduling
///   Polly before all other passes, we have the full sequence of -O3
///   optimizations behind us, such that inefficiencies on the low level can
///   be optimized away.
///
/// We are currently evaluating the benefit or running Polly at position b) or
/// c). b) is likely to early as it interacts with the inliner. c) is nice
/// as everything is fully inlined and canonicalized, but we need to be able
/// to handle LICMed code to make it useful.
static llvm::RegisterStandardPasses RegisterPollyOptimizerEarly(
    llvm::PassManagerBuilder::EP_ModuleOptimizerEarly,
    registerPollyEarlyAsPossiblePasses);

static llvm::RegisterStandardPasses
    RegisterPollyOptimizerLoopEnd(llvm::PassManagerBuilder::EP_LoopOptimizerEnd,
                                  registerPollyLoopOptimizerEndPasses);

static llvm::RegisterStandardPasses RegisterPollyOptimizerScalarLate(
    llvm::PassManagerBuilder::EP_VectorizerStart,
    registerPollyScalarOptimizerLatePasses);
} // namespace polly<|MERGE_RESOLUTION|>--- conflicted
+++ resolved
@@ -119,13 +119,6 @@
     cl::desc("Export the polyhedral description of the detected Scops"),
     cl::Hidden, cl::init(false), cl::ZeroOrMore, cl::cat(PollyCategory));
 
-static cl::opt<bool> ExportLetsee (
-  "polly-letsee",
-  cl::desc("Export the polyhedral description of the detected Scops to a "
-           "Letsee input file"),
-  cl::Hidden, cl::init(false), cl::ZeroOrMore, cl::cat(PollyCategory)
-);
-
 static cl::opt<bool> DeadCodeElim("polly-run-dce",
                                   cl::desc("Run the dead code elimination"),
                                   cl::Hidden, cl::init(false), cl::ZeroOrMore,
@@ -171,7 +164,6 @@
   initializeDependenceInfoPass(Registry);
   initializeDependenceInfoWrapperPassPass(Registry);
   initializeJSONExporterPass(Registry);
-  initializeLetseeExporterPass(Registry);
   initializeJSONImporterPass(Registry);
   initializeIslAstInfoPass(Registry);
   initializeIslScheduleOptimizerPass(Registry);
@@ -247,17 +239,6 @@
   if (ExportJScop)
     PM.add(polly::createJSONExporterPass());
 
-<<<<<<< HEAD
-  if (ExportLetsee)
-      PM.add(polly::createLetseeExporterPass());
-
-  switch (CodeGenerator) {
-  case CODEGEN_ISL:
-    PM.add(polly::createCodeGenerationPass());
-    break;
-  case CODEGEN_NONE:
-    break;
-=======
   if (Target == TARGET_GPU) {
 #ifdef GPU_CODEGEN
     PM.add(polly::createPPCGCodeGenerationPass());
@@ -270,7 +251,6 @@
     case CODEGEN_NONE:
       break;
     }
->>>>>>> 28b8d924
   }
 
   // FIXME: This dummy ModulePass keeps some programs from miscompiling,
