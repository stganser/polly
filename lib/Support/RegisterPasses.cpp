--- conflicted
+++ resolved
@@ -211,14 +211,10 @@
   if (ExportJScop)
     PM.add(polly::createJSONExporterPass());
 
-<<<<<<< HEAD
   if (ExportLetsee)
       PM.add(polly::createLetseeExporterPass());
 
-  switch (PollyCodeGenChoice) {
-=======
   switch (CodeGenerator) {
->>>>>>> 40ff3eea
   case CODEGEN_ISL:
     PM.add(polly::createCodeGenerationPass());
     break;
